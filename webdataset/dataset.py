--- conflicted
+++ resolved
@@ -394,7 +394,6 @@
 
         :param args: arguments to itertools.islice
         """
-<<<<<<< HEAD
         if len(args) == 0:
             return self
         start = 0
@@ -410,8 +409,6 @@
         result = self.pipe(itt.islice, *args)
         result.length = new_length
         return result
-=======
-        return self.then(itt.islice, *args)
 
     def rsample(self, p=0.5):
         """Randomly subsample a stream of samples.
@@ -419,7 +416,6 @@
         :param args: probability of including a sample in the output stream.
         """
         return self.then(iterators.rsample, p)
->>>>>>> 2e15bd92
 
     def repeat(
         self,
